# Copyright 2025 Entalpic
<<<<<<< HEAD
from material_hasher.hasher.bawl import BAWLHasher, ShortBAWLHasher
=======
import warnings

from material_hasher.hasher.bawl import BAWLHasher, BAWLHasherLegacy, ShortBAWLHasher
>>>>>>> 64d1acfe
from material_hasher.hasher.pdd import PointwiseDistanceDistributionHasher

__all__ = ["BAWLHasher"]

HASHERS = {
    "BAWL": BAWLHasher,
    "Short-BAWL": ShortBAWLHasher,
    "BAWL-Legacy": BAWLHasherLegacy,
    "PDD": PointwiseDistanceDistributionHasher,
}


try:
    import warnings

    with warnings.catch_warnings():
        warnings.filterwarnings("ignore", category=ImportWarning)
        from material_hasher.hasher.slices import SLICESHasher

    HASHERS.update({"SLICES": SLICESHasher})
except ImportError:
    pass<|MERGE_RESOLUTION|>--- conflicted
+++ resolved
@@ -1,11 +1,5 @@
 # Copyright 2025 Entalpic
-<<<<<<< HEAD
-from material_hasher.hasher.bawl import BAWLHasher, ShortBAWLHasher
-=======
-import warnings
-
 from material_hasher.hasher.bawl import BAWLHasher, BAWLHasherLegacy, ShortBAWLHasher
->>>>>>> 64d1acfe
 from material_hasher.hasher.pdd import PointwiseDistanceDistributionHasher
 
 __all__ = ["BAWLHasher"]
@@ -19,11 +13,7 @@
 
 
 try:
-    import warnings
-
-    with warnings.catch_warnings():
-        warnings.filterwarnings("ignore", category=ImportWarning)
-        from material_hasher.hasher.slices import SLICESHasher
+    from material_hasher.hasher.slices import SLICESHasher
 
     HASHERS.update({"SLICES": SLICESHasher})
 except ImportError:
