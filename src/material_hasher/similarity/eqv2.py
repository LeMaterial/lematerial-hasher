import os
from pathlib import Path
from typing import Optional, Union
import logging

import ase
import numpy as np
import yaml
from ase.filters import FrechetCellFilter
from ase.optimize import FIRE
from fairchem.core import OCPCalculator
from huggingface_hub import hf_hub_download
from pymatgen.core import Structure
from pymatgen.io.ase import AseAtomsAdaptor

from material_hasher.similarity.base import SimilarityMatcherBase

<<<<<<< HEAD
HF_MODEL_REPO_ID = os.getenv("HF_MODEL_REPO_ID", "fairchem/OMAT24")
HF_MODEL_PATH = os.getenv("HF_MODEL_PATH", "eqV2_31M_omat_mp_salex.pt")
=======
logger = logging.getLogger(__name__)

HF_MODEL_REPO_ID = "fairchem/OMAT24"
HF_MODEL_PATH = "eqV2_31M_omat_mp_salex.pt"
>>>>>>> ab53a685


class EquiformerV2Similarity(SimilarityMatcherBase):
    """EquiformerV2 Embedder for structure similarity comparison.
    Designed for EquiformerV2 models trained on the OMAT24 dataset.
    These models can be found on the Hugging Face model hub at
    https://huggingface.co/fairchem/OMAT24

    Parameters
    ----------
    trained : bool
        Whether the model was trained or not
    cpu : bool
        Whether to use the cpu to run inference on or the gpu if one is found
    threshold : float, optional
        Threshold to determine similarity, by default 0.01
    n_relaxation_steps : int, optional
        Number of relaxation steps to perform on the atoms object before computing the embeddings of the atoms, by default 0 (no relaxations).
    model_path : Optional[str], optional
        Path to the model checkpoint if downloaded, by default None
    load_from_hf : bool, optional
        Whether to download the model from the Hugging Face model hub, by default True. Note that you need to have access to the model on the Hugging Face model hub to download it.
    agg_type : str
        Aggregation type to use for the embeddings, by default "sum" which sums the normalized embeddings.
    """

    def __init__(
        self,
        trained: bool = True,
        cpu: bool = False,
        threshold: float = 0.01,
        n_relaxation_steps: int = 0,
        model_path: Optional[Union[str, Path]] = None,
        load_from_hf: bool = True,
        agg_type: str = "sum",
    ):
        self.model_path = model_path
        self.load_from_hf = load_from_hf

        self.trained = trained
        self.cpu = cpu

        self.threshold = threshold
        self.n_relaxation_steps = n_relaxation_steps

        assert agg_type in ["sum", "mean"], "Aggregation type not supported"
        self.agg_type = agg_type

        self.calc = None
        self.features = {}
        self._load_model()

    def _load_model(self):
        """Load the model from the model path.
        The calculator is then saved as an attribute of the class and a hook is added to the model to extract the sum of the normalized embeddings.
        """
        if self.load_from_hf:
            try:
                self.model_path = hf_hub_download(
                    repo_id=HF_MODEL_REPO_ID, filename=HF_MODEL_PATH
                )
            except Exception as e:
                logger.error(
                    f"Failed to download the model from the Hugging Face model hub: {e}"
                )

        if not self.trained:
            logger.warning("⚠️ Loading an untrained model because trained is set to False.")
            calc = OCPCalculator(checkpoint_path=self.model_path, cpu=self.cpu)
            config = calc.trainer.config

            config["dataset"] = {
                "train": {"src": "dummy"}
            }  # for compatibility with yaml loading
            with open("/tmp/config.yaml", "w") as fh:
                yaml.dump(config, fh)
            self.calc = OCPCalculator(config_yml="/tmp/config.yaml", cpu=self.cpu)
        else:
            self.calc = OCPCalculator(checkpoint_path=self.model_path, cpu=self.cpu)

        self.add_model_hook()

    def add_model_hook(self):
        """Add a hook to the model to extract the sum of the normalized embeddings.
        The hook is added to the last norm block of the Interaction part of the model.

        Embeddings are stored in the features attribute of the class.
        """
        assert self.calc is not None, "Model not loaded"

        def hook_norm_block(m, input_embeddings, output_embeddings):  # noqa
            self.features["sum_norm_embeddings"] = (
                output_embeddings.narrow(1, 0, 1)
                .squeeze(1)
                .sum(0)
                .detach()
                .cpu()
                .numpy()
            )

            self.features["mean_norm_embeddings"] = (
                output_embeddings.narrow(1, 0, 1)
                .squeeze(1)
                .mean(0)
                .detach()
                .cpu()
                .numpy()
            )

        self.calc.trainer.model.backbone.norm.register_forward_hook(hook_norm_block)

    def relax_atoms(self, atoms: ase.Atoms) -> ase.Atoms:
        """Relax the atoms using the FIRE optimizer
        WARNING: This function modifies the atoms object

        Parameters
        ----------
        atoms : ase.Atoms
            Atoms object to relax
        """
        atoms.calc = self.calc

        dyn = FIRE(FrechetCellFilter(atoms))
        dyn.run(steps=self.n_relaxation_steps)

        return atoms

    def get_structure_embeddings(self, structure: Structure) -> np.ndarray:
        """Get the embeddings of the structure.

        Parameters
        ----------
        structure : Structure
            Structure to get the embeddings of.

        Returns
        -------
        np.ndarray
            Embeddings of the structure.
        """
        atoms = AseAtomsAdaptor.get_atoms(structure)
        atoms = self.relax_atoms(atoms)

        if self.agg_type == "mean":
            return self.features["mean_norm_embeddings"]
        elif self.agg_type == "sum":
            return self.features["sum_norm_embeddings"]

    def get_similarity_score(
        self, structure1: Structure, structure2: Structure
    ) -> float:
        """Get the similarity score between two structures.
        Uses the cosine similarity between the embeddings of the structures.

        Parameters
        ----------
        structure1 : Structure
            First structure to compare.
        structure2 : Structure
            Second structure to compare.

        Returns
        -------
        float
            Similarity score between the two structures.
        """

        embeddings1 = self.get_structure_embeddings(structure1)
        embeddings2 = self.get_structure_embeddings(structure2)

        return np.dot(embeddings1, embeddings2) / (
            np.linalg.norm(embeddings1) * np.linalg.norm(embeddings2)
        )

    def is_equivalent(
        self,
        structure1: Structure,
        structure2: Structure,
        threshold: Optional[float] = None,
    ) -> bool:
        """Returns True if the two structures are equivalent according to the
        implemented algorithm.
        Uses a threshold to determine equivalence if provided and the algorithm
        does not have a built-in threshold.

        Parameters
        ----------
        structure1 : Structure
            First structure to compare.
        structure2 : Structure
            Second structure to compare.

        Returns
        -------
        bool
            True if the two structures are similar, False otherwise.
        """
        score = self.get_similarity_score(structure1, structure2)

        if threshold is None:
            return score < 0.01
        else:
            return score < threshold

    def get_pairwise_equivalence(
        self, structures: list[Structure], threshold: Optional[float] = None
    ) -> np.ndarray:
        """Returns a matrix of equivalence between structures.

        Parameters
        ----------
        structures : list[Structure]
            List of structures to compare.
        threshold : float, optional
            Threshold to determine similarity, by default None and the
            algorithm's default threshold is used if it exists.

        Returns
        -------
        np.ndarray
            Matrix of equivalence between structures.
        """
        if threshold is None:
            threshold = self.threshold

        return self.get_pairwise_similarity_scores(structures) >= threshold<|MERGE_RESOLUTION|>--- conflicted
+++ resolved
@@ -15,15 +15,9 @@
 
 from material_hasher.similarity.base import SimilarityMatcherBase
 
-<<<<<<< HEAD
 HF_MODEL_REPO_ID = os.getenv("HF_MODEL_REPO_ID", "fairchem/OMAT24")
 HF_MODEL_PATH = os.getenv("HF_MODEL_PATH", "eqV2_31M_omat_mp_salex.pt")
-=======
 logger = logging.getLogger(__name__)
-
-HF_MODEL_REPO_ID = "fairchem/OMAT24"
-HF_MODEL_PATH = "eqV2_31M_omat_mp_salex.pt"
->>>>>>> ab53a685
 
 
 class EquiformerV2Similarity(SimilarityMatcherBase):
@@ -91,7 +85,9 @@
                 )
 
         if not self.trained:
-            logger.warning("⚠️ Loading an untrained model because trained is set to False.")
+            logger.warning(
+                "⚠️ Loading an untrained model because trained is set to False."
+            )
             calc = OCPCalculator(checkpoint_path=self.model_path, cpu=self.cpu)
             config = calc.trainer.config
 
