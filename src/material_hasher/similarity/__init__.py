--- conflicted
+++ resolved
@@ -2,21 +2,13 @@
 import logging
 
 from .structure_matchers import PymatgenStructureSimilarity
-<<<<<<< HEAD
 from .pdd import PointwiseDistanceDistributionSimilarity
-# __all__ = ["EquiformerV2Similarity", "PymatgenStructureSimilarity"]
-
-SIMILARITY_MATCHERS = {
-    # "eqv2": EquiformerV2Similarity,
-    # "pymatgen": PymatgenStructureSimilarity,
-    "pdd": PointwiseDistanceDistributionSimilarity,
-}
-=======
 
 __all__ = ["PymatgenStructureSimilarity"]
 
 SIMILARITY_MATCHERS = {
     "pymatgen": PymatgenStructureSimilarity,
+    "pdd": PointwiseDistanceDistributionSimilarity,
 }
 
 try:
@@ -31,5 +23,4 @@
         "If you're not using MacOS, please ensure the optional dependencies required for this feature are installed. uv sync --extra fairchem and uv sync --extra geometric"
         "For more information, refer to issue #4: https://github.com/Entalpic/material-hasher/issues/4",
         f"Error: {e}",
-    )
->>>>>>> c9c6bd0b
+    )